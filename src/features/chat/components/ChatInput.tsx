import React, {
  useCallback,
  useState,
  useRef,
  useEffect,
  useMemo,
} from 'react';
import { Button, FileAttachment, Input } from '@/components/ui';
import { Send, Square, Loader2 } from 'lucide-react';
import { useAssistantContext } from '@/context/AssistantContext';
import { useSessionContext } from '@/context/SessionContext';
import { useChatContext } from '@/context/ChatContext';
import { useFileAttachment } from '../hooks/useFileAttachment';
import { toast } from 'sonner';
import { getLogger } from '@/lib/logger';
import { AttachmentReference } from '@/models/chat';
import { stringToMCPContentArray } from '@/lib/utils';
import { createUserMessage } from '@/lib/chat-utils';
import {
  useDnDContext,
  type DragAndDropEvent,
  type DragAndDropPayload,
} from '@/context/DnDContext';

const logger = getLogger('ChatInput');

interface ChatInputProps {
  children?: React.ReactNode;
}

export function ChatInput({ children }: ChatInputProps) {
  const [input, setInput] = useState<string>('');
  const [dragState, setDragState] = useState<'none' | 'valid' | 'invalid'>(
    'none',
  );
  const chatInputRef = useRef<HTMLFormElement>(null);
  const { subscribe } = useDnDContext();

  const { current: currentSession } = useSessionContext();
  const { currentAssistant } = useAssistantContext();
  const {
    submit,
    isLoading,
    isToolExecuting,
    cancel,
    addToMessageQueue,
    pendingCancel,
  } = useChatContext();
  const {
    pendingFiles,
    commitPendingFiles,
    clearPendingFiles,
    isAttachmentLoading,
    handleFileAttachment,
    removeFile,
    processFileDrop,
    validateFiles,
  } = useFileAttachment();

  const attachedFiles = pendingFiles;

  const inputPlaceholder = useMemo(() => {
    if (dragState !== 'none') {
      return dragState === 'valid'
        ? 'Drop supported files here...'
        : 'Unsupported file type!';
    }
    if (isLoading || isAttachmentLoading) return 'Agent busy...';
    return 'Query agent or drop files...';
  }, [dragState, isLoading, isAttachmentLoading]);

  const inputClassName = useMemo(() => {
    return `flex-1 min-w-0 transition-colors ${
      dragState === 'valid'
        ? 'border-green-500 bg-green-500/10'
        : dragState === 'invalid'
          ? 'border-destructive bg-destructive/10'
          : ''
    }`;
  }, [dragState]);

  const formClassName = useMemo(() => {
    return `px-4 py-4 border-t flex items-center gap-2 transition-colors ${
      dragState === 'valid'
        ? 'bg-green-500/10 border-green-500'
        : dragState === 'invalid'
          ? 'bg-destructive/10 border-destructive'
          : ''
    }`;
  }, [dragState]);

  const handleAgentInputChange = React.useCallback(
    (e: React.ChangeEvent<HTMLInputElement>) => {
      setInput(e.target.value);
    },
    [],
  );

  const handleSubmit = useCallback(
    async (e: React.FormEvent<HTMLFormElement>) => {
      e.preventDefault();

      if (!input.trim() && pendingFiles.length === 0) {
        logger.info('Submit ignored: no input and no pending files');
        return;
      }
      if (!currentAssistant || !currentSession) return;

      let attachedFiles: AttachmentReference[] = [];

      if (pendingFiles.length > 0) {
        try {
          logger.info('About to commit pending files', {
            pendingCount: pendingFiles.length,
            filenames: pendingFiles.map((f) => f.filename),
          });
          attachedFiles = await commitPendingFiles();
          logger.info('Pending files committed', {
            attachedCount: attachedFiles.length,
          });
        } catch (err) {
          logger.error('Error uploading pending files:', err);
          toast.error('파일 업로드에 실패했습니다');
          return;
        }
      }

      if (isToolExecuting) {
        // If a tool is running, add the message to the queue
        addToMessageQueue({
          content: stringToMCPContentArray(input.trim()),
          attachments: attachedFiles,
        });
        setInput('');
        clearPendingFiles();
        logger.info('Message queued during tool execution');
      } else {
        // Normal submission
        const userMessage = createUserMessage(input.trim(), currentSession.id);

        // Add attachments if they exist
        if (attachedFiles.length > 0) {
          userMessage.attachments = attachedFiles;
        }

        try {
          logger.info('Submitting user message', {
            hasAttachments: attachedFiles.length > 0,
            attachmentCount: attachedFiles.length,
          });
          await submit([userMessage]);
          logger.info('User message submitted successfully');
          // Clear input and files only on success
          setInput('');
          clearPendingFiles();
        } catch (err) {
          logger.error('Error submitting message:', err);
<<<<<<< HEAD
          toast.error('메시지 전송에 실패했습니다');
          // 실패 시 입력값 유지
=======
          // Keep input value on failure
>>>>>>> baea8e81
        }
      }
    },
    [
      submit,
      input,
      pendingFiles,
      currentAssistant,
      currentSession,
      commitPendingFiles,
      clearPendingFiles,
      isToolExecuting,
      addToMessageQueue,
    ],
  );

  const handleCancel = useCallback(() => {
    cancel();
  }, [cancel]);

  useEffect(() => {
    const handler = (event: DragAndDropEvent, payload: DragAndDropPayload) => {
      if (event === 'drag-over') {
        logger.info('Drag Over ', { event, payload });
        const isValid = payload.paths ? validateFiles(payload.paths) : false;
        setDragState(isValid ? 'valid' : 'invalid');
      } else if (event === 'drop') {
        setDragState('none');
        if (payload.paths) {
          processFileDrop(payload.paths);
        }
      } else if (event === 'leave') {
        setDragState('none');
      }
    };

    const unsub = subscribe(chatInputRef, handler, { priority: 10 });
    return () => unsub();
  }, [subscribe, processFileDrop, validateFiles]);

  const removeAttachedFile = React.useCallback(
    (filename: string) => {
      const fileToRemove = attachedFiles.find(
        (f: AttachmentReference) => f.filename === filename,
      );
      if (fileToRemove) {
        removeFile(fileToRemove);
      }
    },
    [attachedFiles, removeFile],
  );

  return (
    <form ref={chatInputRef} onSubmit={handleSubmit} className={formClassName}>
      <span className="font-bold flex-shrink-0">$</span>
      <div className="flex-1 flex items-center gap-2 min-w-0">
        <Input
          value={input}
          onChange={handleAgentInputChange}
          placeholder={inputPlaceholder}
          disabled={isLoading || isAttachmentLoading}
          className={inputClassName}
          autoComplete="off"
          spellCheck="false"
        />

        <FileAttachment
          files={attachedFiles.map((file: AttachmentReference) => ({
            name: file.filename,
            content: file.preview || '',
          }))}
          onRemove={(index: number) => {
            const file = attachedFiles[index];
            if (file) {
              removeAttachedFile(file.filename);
            }
          }}
          onAdd={handleFileAttachment}
          compact={true}
        />
        {children}
      </div>

      <div className="flex gap-2">
        <Button
          type="submit"
          disabled={
            isAttachmentLoading || (!input.trim() && attachedFiles.length === 0)
          }
          variant="ghost"
          size="icon"
          title={isToolExecuting ? 'Queue message' : 'Send message'}
        >
          <Send className="h-4 w-4" />
        </Button>

        {isLoading && (
          <Button
            onClick={handleCancel}
            variant="destructive"
            size="icon"
            disabled={pendingCancel}
            title={pendingCancel ? 'Cancelling...' : 'Cancel request'}
          >
            {pendingCancel ? (
              <Loader2 className="h-4 w-4 animate-spin text-amber-500" />
            ) : (
              <Square className="h-4 w-4" />
            )}
          </Button>
        )}
      </div>
    </form>
  );
}<|MERGE_RESOLUTION|>--- conflicted
+++ resolved
@@ -155,12 +155,7 @@
           clearPendingFiles();
         } catch (err) {
           logger.error('Error submitting message:', err);
-<<<<<<< HEAD
-          toast.error('메시지 전송에 실패했습니다');
-          // 실패 시 입력값 유지
-=======
           // Keep input value on failure
->>>>>>> baea8e81
         }
       }
     },
