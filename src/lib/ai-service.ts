--- conflicted
+++ resolved
@@ -13,22 +13,7 @@
 import { MessageParam as AnthropicMessageParam, Tool as AnthropicTool } from "@anthropic-ai/sdk/resources/messages.mjs";
 import { MCPTool } from "./tauri-mcp-client";
 
-<<<<<<< HEAD
-// Helper to convert MCPTool to Groq/OpenAI tool format
-function convertMCPToolsToGroqOpenAITools(mcpTools: MCPTool[]): any[] {
-  return mcpTools.map(tool => ({
-    type: "function",
-    function: {
-      name: tool.name,
-      description: tool.description,
-      parameters: tool.input_schema,
-      strict: true, // Added for OpenAI compatibility
-    },
-  }));
-}
-=======
 // --- Configuration and Types ---
->>>>>>> ad548406
 
 export interface AIServiceConfig {
   timeout?: number;
@@ -39,23 +24,11 @@
   temperature?: number;
 }
 
-<<<<<<< HEAD
-// Helper to convert MCPTool to Gemini tool format
-function convertMCPToolsToGeminiTools(mcpTools: MCPTool[]): any[] {
-  return [{
-    function_declarations: mcpTools.map(tool => ({
-      name: tool.name,
-      description: tool.description,
-      parameters: tool.input_schema,
-    })),
-  }];
-=======
 export enum AIServiceProvider {
   Groq = 'groq',
   OpenAI = 'openai',
   Anthropic = 'anthropic',
   Gemini = 'gemini',
->>>>>>> ad548406
 }
 
 export interface StreamableMessage {
@@ -65,22 +38,6 @@
   thinking?: string;
   isStreaming?: boolean;
   attachments?: { name: string; content: string; }[];
-<<<<<<< HEAD
-  tool_calls?: {
-    id: string;
-    type: 'function';
-    function: { name: string; arguments: string; };
-  }[];
-  tool_use?: {
-    id: string;
-    name: string;
-    input: Record<string, any>;
-  };
-  function_calls?: {
-    name: string;
-    args: Record<string, any>;
-  }[];
-=======
   tool_calls?: { id: string; type: 'function'; function: { name: string; arguments: string; } }[];
   tool_use?: { id: string; name: string; input: Record<string, unknown> };
   function_call?: { name: string; arguments: Record<string, unknown> };
@@ -141,7 +98,6 @@
       throw new Error(`Invalid tool arguments: ${error instanceof Error ? error.message : 'Unknown error'}`);
     }
   }
->>>>>>> ad548406
 }
 
 // --- Tool Conversion with Enhanced Type Safety ---
@@ -205,85 +161,17 @@
 export interface IAIService {
   streamChat(
     messages: StreamableMessage[],
-<<<<<<< HEAD
-    systemPrompt?: string,
-    availableTools?: MCPTool[],
-    model?: string
-=======
     options?: {
       modelName?: string;
       systemPrompt?: string;
       availableTools?: MCPTool[];
       config?: AIServiceConfig;
     }
->>>>>>> ad548406
   ): AsyncGenerator<string, void, unknown>;
   
   dispose(): void;
 }
 
-<<<<<<< HEAD
-export class GroqService implements IAIService {
-  private groq: Groq;
-  
-  constructor(apiKey?: string) {
-    const key = apiKey || process.env.GROQ_API_KEY;
-    if (!key) throw new Error('Groq API key is required');
-    this.groq = new Groq({ apiKey: key });
-  }
-
-  async *streamChat(messages: StreamableMessage[], systemPrompt?: string, availableTools?: MCPTool[], model?: string): AsyncGenerator<string, void, unknown> {
-    try {
-      const groqMessages = messages.map(m => {
-        if (m.tool_calls) {
-          return {
-            role: 'assistant' as const,
-            content: m.content || null,
-            tool_calls: m.tool_calls.map(tc => ({
-              id: tc.id,
-              type: 'function' as const,
-              function: tc.function,
-            })),
-          };
-        } else if (m.role === 'tool') {
-          return {
-            role: 'tool' as const,
-            tool_call_id: m.id,
-            content: m.content,
-          };
-        } else {
-          return {
-            role: m.role as 'user' | 'assistant' | 'system',
-            content: m.content,
-          };
-        }
-      });
-
-      if (systemPrompt) {
-        groqMessages.unshift({ role: "system", content: systemPrompt });
-      }
-
-      const chatCompletion = await this.groq.chat.completions.create({
-        messages: groqMessages,
-        model: model || "qwen/qwen3-32b", // Use provided model or default
-        temperature: 0.7,
-        max_completion_tokens: 4096,
-        stream: true,
-        tools: availableTools && availableTools.length > 0 ? convertMCPToolsToGroqOpenAITools(availableTools) : undefined,
-        tool_choice: availableTools && availableTools.length > 0 ? "auto" : undefined,
-      });
-
-      for await (const chunk of chatCompletion) {
-        if (chunk.choices[0]?.delta?.tool_calls) {
-          yield JSON.stringify({ tool_calls: chunk.choices[0].delta.tool_calls });
-        } else {
-          yield chunk.choices[0]?.delta?.content || "";
-        }
-      }
-    } catch (error) {
-      yield `Error: ${(error as Error).message}`;
-    }
-=======
 // --- Base Service Class with Common Functionality ---
 
 abstract class BaseAIService implements IAIService {
@@ -436,77 +324,8 @@
     }
     
     return groqMessages;
->>>>>>> ad548406
-  }
-
-<<<<<<< HEAD
-export class OpenAIService implements IAIService {
-  private openai: OpenAI;
-
-  constructor(apiKey?: string) {
-    const key = apiKey || process.env.OPENAI_API_KEY;
-    if (!key) throw new Error('OpenAI API key is required');
-    this.openai = new OpenAI({ apiKey: key });
-  }
-
-  async *streamChat(
-    messages: StreamableMessage[],
-    systemPrompt?: string,
-    availableTools?: MCPTool[],
-    model?: string
-  ): AsyncGenerator<string, void, unknown> {
-    try {
-      const openaiMessages = messages.map(m => {
-        if (m.tool_calls) {
-          return {
-            role: 'assistant' as const,
-            content: m.content || null,
-            tool_calls: m.tool_calls.map(tc => ({
-              id: tc.id,
-              type: 'function' as const,
-              function: tc.function,
-            })),
-          };
-        } else if (m.role === 'tool') {
-          return {
-            role: 'tool' as const,
-            content: m.content,
-            tool_call_id: m.id,
-          };
-        }
-        return { role: m.role as 'user' | 'assistant' | 'system', content: m.content };
-      });
-
-      if (systemPrompt) {
-        openaiMessages.unshift({ role: "system", content: systemPrompt });
-      }
-
-      const tools = availableTools && availableTools.length > 0
-        ? convertMCPToolsToGroqOpenAITools(availableTools)
-        : undefined;
-
-      const completion = await this.openai.chat.completions.create({
-        model: model || "gpt-4o", // Use provided model or default
-        messages: openaiMessages as OpenAI.Chat.Completions.ChatCompletionMessageParam[],
-        stream: true,
-        max_completion_tokens: 4096,
-        tools: tools,
-        tool_choice: tools ? "auto" : undefined,
-        store: true,
-      });
-
-      for await (const chunk of completion) {
-        const delta = chunk.choices[0]?.delta;
-        if (delta?.tool_calls) {
-          yield JSON.stringify({ tool_calls: delta.tool_calls });
-        } else if (delta?.content) {
-          yield delta.content;
-        }
-      }
-    } catch (error) {
-      yield `Error: ${(error as Error).message}`;
-    }
-=======
+  }
+
   dispose(): void {
     // Groq SDK doesn't require explicit cleanup
   }
@@ -581,82 +400,8 @@
     }
     
     return openaiMessages;
->>>>>>> ad548406
-  }
-
-<<<<<<< HEAD
-export class AnthropicService implements IAIService {
-  private anthropic: Anthropic;
-  
-  constructor(apiKey?: string) {
-    const key = apiKey || process.env.ANTHROPIC_API_KEY;
-    if (!key) throw new Error('Anthropic API key is required');
-    this.anthropic = new Anthropic({ apiKey: key });
-  }
-
-  async *streamChat(messages: StreamableMessage[], systemPrompt?: string, availableTools?: MCPTool[], model?: string): AsyncGenerator<string, void, unknown> {
-    try {
-      const anthropicMessages = messages.map(m => {
-        if (m.role === 'user') {
-          return { role: 'user' as const, content: m.content };
-        } else if (m.role === 'assistant') {
-          if (m.tool_calls && m.tool_calls.length > 0) {
-            return {
-              role: 'assistant' as const,
-              content: m.tool_calls.map(tc => ({
-                type: 'tool_use' as const,
-                id: tc.id,
-                name: tc.function.name,
-                input: JSON.parse(tc.function.arguments),
-              })),
-            };
-          } else if (m.tool_use) {
-            return {
-              role: 'assistant' as const,
-              content: [{
-                type: 'tool_use' as const,
-                id: m.tool_use.id,
-                name: m.tool_use.name,
-                input: m.tool_use.input,
-              }],
-            };
-          } else {
-            return { role: 'assistant' as const, content: m.content };
-          }
-        } else if (m.role === 'tool') {
-          return {
-            role: 'user' as const,
-            content: [{
-              type: 'tool_result' as const,
-              tool_use_id: m.id,
-              content: m.content,
-            }],
-          };
-        }
-        return null;
-      }).filter(Boolean) as Anthropic.Messages.MessageParam[];
-
-      const completion = await this.anthropic.messages.create({
-        system: systemPrompt,
-        model: model || "claude-sonnet-4-20250514", // Use provided model or default
-        max_tokens: 1024,
-        messages: anthropicMessages,
-        stream: true,
-        tools: availableTools && availableTools.length > 0 ? convertMCPToolsToAnthropicTools(availableTools) : undefined,
-      });
-      
-      for await (const chunk of completion) {
-        if (chunk.type === "content_block_delta" && chunk.delta.type === 'text_delta') {
-          yield chunk.delta.text;
-        } else if (chunk.type === "content_block_start" && chunk.content_block.type === "tool_use") {
-          // Fixed tool use handling
-          yield JSON.stringify({ tool_use: chunk.content_block });
-        }
-      }
-    } catch (error) {
-      yield `Error: ${(error as Error).message}`;
-    }
-=======
+  }
+
   dispose(): void {
     // OpenAI SDK doesn't require explicit cleanup
   }
@@ -757,50 +502,8 @@
       }
       throw new Error(`Unsupported message role: ${m.role}`);
     }).filter(Boolean) as AnthropicMessageParam[];
->>>>>>> ad548406
-  }
-
-<<<<<<< HEAD
-export class GeminiService implements IAIService {
-  private genAI: GoogleGenerativeAI;
-  
-  constructor(apiKey?: string) {
-    const key = apiKey || process.env.GEMINI_API_KEY;
-    if (!key) throw new Error('Gemini API key is required');
-    this.genAI = new GoogleGenerativeAI(key);
-  }
-
-  async *streamChat(messages: StreamableMessage[], systemPrompt?: string, availableTools?: MCPTool[], model?: string): AsyncGenerator<string, void, unknown> {
-    try {
-      const model_name = model || "gemini-1.5-pro"; // Use provided model or default
-      const model_instance = this.genAI.getGenerativeModel({ model: model_name }); 
-      
-      const geminiMessages = messages.map(m => ({
-        role: m.role === 'user' ? 'user' : 'model',
-        parts: [{ text: m.content }],
-      }));
-
-      if (systemPrompt) {
-        geminiMessages.unshift({ role: "user", parts: [{ text: systemPrompt }] });
-      }
-
-      const result = await model_instance.generateContentStream({
-        contents: geminiMessages,
-        tools: availableTools && availableTools.length > 0 ? convertMCPToolsToGeminiTools(availableTools) : undefined,
-      });
-
-      for await (const chunk of result.stream) {
-        // Fixed tool call handling
-        if (chunk.functionCalls && chunk.functionCalls.length > 0) {
-          yield JSON.stringify({ function_calls: chunk.functionCalls });
-        } else {
-          const chunkText = chunk.text();
-          yield chunkText || "";
-        }
-      }
-    } catch (error) {
-      yield `Error: ${(error as Error).message}`;
-=======
+  }
+
   dispose(): void {
     // Anthropic SDK doesn't require explicit cleanup
   }
@@ -937,12 +640,9 @@
   static disposeAll(): void {
     for (const instance of this.instances.values()) {
       instance.service.dispose();
->>>>>>> ad548406
     }
     this.instances.clear();
   }
-<<<<<<< HEAD
-=======
 
   private static cleanupExpiredInstances(now: number): void {
     for (const instanceKey of this.instances.keys()) {
@@ -953,5 +653,4 @@
       }
     }
   }
->>>>>>> ad548406
 }